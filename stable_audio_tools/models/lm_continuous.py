--- conflicted
+++ resolved
@@ -2,11 +2,7 @@
 from torch import nn
 from .lm_backbone import ContinuousTransformerAudioLMBackbone
 
-<<<<<<< HEAD
 _SCALE_OFFSET = -2
-=======
-_SCALE_OFFSET = -4
->>>>>>> a7bab485
 
 class LaplaceLanguageModel(nn.Module):
     def __init__(self, dim, lm_config):
@@ -14,6 +10,7 @@
         self.optimizer_cfg = lm_config.get("optimizer", {})
         backbone_cfg = lm_config.get("backbone", {})
         self.backbone = ContinuousTransformerAudioLMBackbone(embed_dim=dim, **backbone_cfg)
+        self.proj = nn.Linear(self.backbone.embed_dim, dim * 2)  # μ and b
         self.proj = nn.Linear(self.backbone.embed_dim, dim * 2)  # μ and b
 
     def forward(self, latents):
@@ -26,12 +23,10 @@
 
         # move scale offset outside of log, output b directly
         b = (log_b + _SCALE_OFFSET).exp()
-<<<<<<< HEAD
         # _SCALE_OFFSET can be checked by running 
         # hyperparameter that needs to be changed
         # try several different values and it should be IMMEDIATELY obvious
         # 1e-4 is too small (basically like turning it off)
-=======
->>>>>>> a7bab485
         
+        return mu, b
         return mu, b